import React, { useContext, useEffect, useState } from 'react';
import { useTranslation } from 'react-i18next';
import {
  API,
  copy,
  getTodayStartTimestamp,
  isAdmin,
  showError,
  showSuccess,
  timestamp2string,
} from '../helpers';

import {
  Avatar,
  Button,
  Descriptions,
  Form,
  Layout,
  Modal,
  Popover,
  Select,
  Space,
  Spin,
  Table,
  Tag,
  Tooltip,
  Checkbox,
} from '@douyinfe/semi-ui';
import { ITEMS_PER_PAGE } from '../constants';
import {
  renderAudioModelPrice,
  renderClaudeLogContent,
  renderClaudeModelPrice,
  renderClaudeModelPriceSimple,
  renderGroup,
  renderLogContent,
  renderModelPrice,
  renderModelPriceSimple,
  renderNumber,
  renderQuota,
  stringToColor,
} from '../helpers/render';
import Paragraph from '@douyinfe/semi-ui/lib/es/typography/paragraph';
import { getLogOther } from '../helpers/other.js';
import { StyleContext } from '../context/Style/index.js';
import { IconInherit, IconRefresh, IconSetting } from '@douyinfe/semi-icons';

const { Header } = Layout;

function renderTimestamp(timestamp) {
  return <>{timestamp2string(timestamp)}</>;
}

const MODE_OPTIONS = [
  { key: 'all', text: 'all', value: 'all' },
  { key: 'self', text: 'current user', value: 'self' },
];

const colors = [
  'amber',
  'blue',
  'cyan',
  'green',
  'grey',
  'indigo',
  'light-blue',
  'lime',
  'orange',
  'pink',
  'purple',
  'red',
  'teal',
  'violet',
  'yellow',
];

const LogsTable = () => {
  const { t } = useTranslation();

  function renderType(type) {
    switch (type) {
      case 1:
        return (
          <Tag color='cyan' size='large'>
            {t('充值')}
          </Tag>
        );
      case 2:
        return (
          <Tag color='lime' size='large'>
            {t('消费')}
          </Tag>
        );
      case 3:
        return (
          <Tag color='orange' size='large'>
            {t('管理')}
          </Tag>
        );
      case 4:
<<<<<<< HEAD
        return (
          <Tag color='purple' size='large'>
            {t('系统')}
          </Tag>
        );
      default:
        return (
          <Tag color='black' size='large'>
            {t('未知')}
          </Tag>
        );
=======
        return <Tag color='purple' size='large'>{t('系统')}</Tag>;
      case 5:
        return <Tag color='red' size='large'>{t('错误')}</Tag>;
      default:
        return <Tag color='grey' size='large'>{t('未知')}</Tag>;
>>>>>>> 97bc2b44
    }
  }

  function renderIsStream(bool) {
    if (bool) {
      return (
        <Tag color='blue' size='large'>
          {t('流')}
        </Tag>
      );
    } else {
      return (
        <Tag color='purple' size='large'>
          {t('非流')}
        </Tag>
      );
    }
  }

  function renderUseTime(type) {
    const time = parseInt(type);
    if (time < 101) {
      return (
        <Tag color='green' size='large'>
          {' '}
          {time} s{' '}
        </Tag>
      );
    } else if (time < 300) {
      return (
        <Tag color='orange' size='large'>
          {' '}
          {time} s{' '}
        </Tag>
      );
    } else {
      return (
        <Tag color='red' size='large'>
          {' '}
          {time} s{' '}
        </Tag>
      );
    }
  }

  function renderFirstUseTime(type) {
    let time = parseFloat(type) / 1000.0;
    time = time.toFixed(1);
    if (time < 3) {
      return (
        <Tag color='green' size='large'>
          {' '}
          {time} s{' '}
        </Tag>
      );
    } else if (time < 10) {
      return (
        <Tag color='orange' size='large'>
          {' '}
          {time} s{' '}
        </Tag>
      );
    } else {
      return (
        <Tag color='red' size='large'>
          {' '}
          {time} s{' '}
        </Tag>
      );
    }
  }

  function renderModelName(record) {
    let other = getLogOther(record.other);
    let modelMapped =
      other?.is_model_mapped &&
      other?.upstream_model_name &&
      other?.upstream_model_name !== '';
    if (!modelMapped) {
<<<<<<< HEAD
      return (
        <Tag
          color={stringToColor(record.model_name)}
          size='large'
          onClick={(event) => {
            copyText(event, record.model_name).then((r) => {});
          }}
        >
          {' '}
          {record.model_name}{' '}
        </Tag>
      );
=======
      return <Tag
        color={stringToColor(record.model_name)}
        size='large'
        onClick={(event) => {
          copyText(event, record.model_name).then(r => { });
        }}
      >
        {' '}{record.model_name}{' '}
      </Tag>;
>>>>>>> 97bc2b44
    } else {
      return (
        <>
          <Space vertical align={'start'}>
<<<<<<< HEAD
            <Popover
              content={
                <div style={{ padding: 10 }}>
                  <Space vertical align={'start'}>
                    <Tag
                      color={stringToColor(record.model_name)}
                      size='large'
                      onClick={(event) => {
                        copyText(event, record.model_name).then((r) => {});
                      }}
                    >
                      {t('请求并计费模型')} {record.model_name}{' '}
                    </Tag>
                    <Tag
                      color={stringToColor(other.upstream_model_name)}
                      size='large'
                      onClick={(event) => {
                        copyText(event, other.upstream_model_name).then(
                          (r) => {},
                        );
                      }}
                    >
                      {t('实际模型')} {other.upstream_model_name}{' '}
                    </Tag>
                  </Space>
                </div>
              }
            >
=======
            <Popover content={
              <div style={{ padding: 10 }}>
                <Space vertical align={'start'}>
                  <Tag
                    color={stringToColor(record.model_name)}
                    size='large'
                    onClick={(event) => {
                      copyText(event, record.model_name).then(r => { });
                    }}
                  >
                    {t('请求并计费模型')}{' '}{record.model_name}{' '}
                  </Tag>
                  <Tag
                    color={stringToColor(other.upstream_model_name)}
                    size='large'
                    onClick={(event) => {
                      copyText(event, other.upstream_model_name).then(r => { });
                    }}
                  >
                    {t('实际模型')}{' '}{other.upstream_model_name}{' '}
                  </Tag>
                </Space>
              </div>
            }>
>>>>>>> 97bc2b44
              <Tag
                color={stringToColor(record.model_name)}
                size='large'
                onClick={(event) => {
<<<<<<< HEAD
                  copyText(event, record.model_name).then((r) => {});
                }}
                suffixIcon={
                  <IconRefresh
                    style={{ width: '0.8em', height: '0.8em', opacity: 0.6 }}
                  />
                }
=======
                  copyText(event, record.model_name).then(r => { });
                }}
                suffixIcon={<IconRefresh style={{ width: '0.8em', height: '0.8em', opacity: 0.6 }} />}
>>>>>>> 97bc2b44
              >
                {' '}
                {record.model_name}{' '}
              </Tag>
            </Popover>
            {/*<Tooltip content={t('实际模型')}>*/}
            {/*  <Tag*/}
            {/*    color={stringToColor(other.upstream_model_name)}*/}
            {/*    size='large'*/}
            {/*    onClick={(event) => {*/}
            {/*      copyText(event, other.upstream_model_name).then(r => {});*/}
            {/*    }}*/}
            {/*  >*/}
            {/*    {' '}{other.upstream_model_name}{' '}*/}
            {/*  </Tag>*/}
            {/*</Tooltip>*/}
          </Space>
        </>
      );
    }
  }

  // Define column keys for selection
  const COLUMN_KEYS = {
    TIME: 'time',
    CHANNEL: 'channel',
    USERNAME: 'username',
    TOKEN: 'token',
    GROUP: 'group',
    TYPE: 'type',
    MODEL: 'model',
    USE_TIME: 'use_time',
    PROMPT: 'prompt',
    COMPLETION: 'completion',
    COST: 'cost',
    RETRY: 'retry',
    DETAILS: 'details',
  };

  // State for column visibility
  const [visibleColumns, setVisibleColumns] = useState({});
  const [showColumnSelector, setShowColumnSelector] = useState(false);

  // Load saved column preferences from localStorage
  useEffect(() => {
    const savedColumns = localStorage.getItem('logs-table-columns');
    if (savedColumns) {
      try {
        const parsed = JSON.parse(savedColumns);
        // Make sure all columns are accounted for
        const defaults = getDefaultColumnVisibility();
        const merged = { ...defaults, ...parsed };
        setVisibleColumns(merged);
      } catch (e) {
        console.error('Failed to parse saved column preferences', e);
        initDefaultColumns();
      }
    } else {
      initDefaultColumns();
    }
  }, []);

  // Get default column visibility based on user role
  const getDefaultColumnVisibility = () => {
    return {
      [COLUMN_KEYS.TIME]: true,
      [COLUMN_KEYS.CHANNEL]: isAdminUser,
      [COLUMN_KEYS.USERNAME]: isAdminUser,
      [COLUMN_KEYS.TOKEN]: true,
      [COLUMN_KEYS.GROUP]: true,
      [COLUMN_KEYS.TYPE]: true,
      [COLUMN_KEYS.MODEL]: true,
      [COLUMN_KEYS.USE_TIME]: true,
      [COLUMN_KEYS.PROMPT]: true,
      [COLUMN_KEYS.COMPLETION]: true,
      [COLUMN_KEYS.COST]: true,
      [COLUMN_KEYS.RETRY]: isAdminUser,
      [COLUMN_KEYS.DETAILS]: true,
    };
  };

  // Initialize default column visibility
  const initDefaultColumns = () => {
    const defaults = getDefaultColumnVisibility();
    setVisibleColumns(defaults);
    localStorage.setItem('logs-table-columns', JSON.stringify(defaults));
  };

  // Handle column visibility change
  const handleColumnVisibilityChange = (columnKey, checked) => {
    const updatedColumns = { ...visibleColumns, [columnKey]: checked };
    setVisibleColumns(updatedColumns);
  };

  // Handle "Select All" checkbox
  const handleSelectAll = (checked) => {
    const allKeys = Object.keys(COLUMN_KEYS).map((key) => COLUMN_KEYS[key]);
    const updatedColumns = {};

<<<<<<< HEAD
    allKeys.forEach((key) => {
=======
    allKeys.forEach(key => {
>>>>>>> 97bc2b44
      // For admin-only columns, only enable them if user is admin
      if (
        (key === COLUMN_KEYS.CHANNEL ||
          key === COLUMN_KEYS.USERNAME ||
          key === COLUMN_KEYS.RETRY) &&
        !isAdminUser
      ) {
        updatedColumns[key] = false;
      } else {
        updatedColumns[key] = checked;
      }
    });

    setVisibleColumns(updatedColumns);
  };

  // Define all columns
  const allColumns = [
    {
      key: COLUMN_KEYS.TIME,
      title: t('时间'),
      dataIndex: 'timestamp2string',
    },
    {
      key: COLUMN_KEYS.CHANNEL,
      title: t('渠道'),
      dataIndex: 'channel',
      className: isAdmin() ? 'tableShow' : 'tableHiddle',
      render: (text, record, index) => {
        return isAdminUser ? (
          (record.type === 0 || record.type === 2 || record.type === 5) ? (
            <div>
              {
                <Tooltip content={record.channel_name || '[未知]'}>
                  <Tag
                    color={colors[parseInt(text) % colors.length]}
                    size='large'
                  >
                    {' '}
                    {text}{' '}
                  </Tag>
                </Tooltip>
              }
            </div>
          ) : (
            <></>
          )
        ) : (
          <></>
        );
      },
    },
    {
      key: COLUMN_KEYS.USERNAME,
      title: t('用户'),
      dataIndex: 'username',
      className: isAdmin() ? 'tableShow' : 'tableHiddle',
      render: (text, record, index) => {
        return isAdminUser ? (
          <div>
            <Avatar
              size='small'
              color={stringToColor(text)}
              style={{ marginRight: 4 }}
              onClick={(event) => {
                event.stopPropagation();
                showUserInfo(record.user_id);
              }}
            >
              {typeof text === 'string' && text.slice(0, 1)}
            </Avatar>
            {text}
          </div>
        ) : (
          <></>
        );
      },
    },
    {
      key: COLUMN_KEYS.TOKEN,
      title: t('令牌'),
      dataIndex: 'token_name',
      render: (text, record, index) => {
        return (record.type === 0 || record.type === 2 || record.type === 5) ? (
          <div>
            <Tag
              color='grey'
              size='large'
              onClick={(event) => {
                //cancel the row click event
                copyText(event, text);
              }}
            >
              {' '}
              {t(text)}{' '}
            </Tag>
          </div>
        ) : (
          <></>
        );
      },
    },
    {
      key: COLUMN_KEYS.GROUP,
      title: t('分组'),
      dataIndex: 'group',
      render: (text, record, index) => {
<<<<<<< HEAD
        if (record.type === 0 || record.type === 2) {
          if (record.group) {
            return <>{renderGroup(record.group)}</>;
=======
        if (record.type === 0 || record.type === 2 || record.type === 5) {
          if (record.group) {
            return (
              <>
                {renderGroup(record.group)}
              </>
            );
>>>>>>> 97bc2b44
          } else {
            let other = null;
            try {
              other = JSON.parse(record.other);
            } catch (e) {
<<<<<<< HEAD
              console.error(
                `Failed to parse record.other: "${record.other}".`,
                e,
              );
=======
              console.error(`Failed to parse record.other: "${record.other}".`, e);
>>>>>>> 97bc2b44
            }
            if (other === null) {
              return <></>;
            }
            if (other.group !== undefined) {
<<<<<<< HEAD
              return <>{renderGroup(other.group)}</>;
=======
              return (
                <>
                  {renderGroup(other.group)}
                </>
              );
>>>>>>> 97bc2b44
            } else {
              return <></>;
            }
          }
        } else {
          return <></>;
        }
      },
    },
    {
      key: COLUMN_KEYS.TYPE,
      title: t('类型'),
      dataIndex: 'type',
      render: (text, record, index) => {
        return <>{renderType(text)}</>;
      },
    },
    {
      key: COLUMN_KEYS.MODEL,
      title: t('模型'),
      dataIndex: 'model_name',
      render: (text, record, index) => {
        return (record.type === 0 || record.type === 2 || record.type === 5) ? (
          <>{renderModelName(record)}</>
        ) : (
          <></>
        );
      },
    },
    {
      key: COLUMN_KEYS.USE_TIME,
      title: t('用时/首字'),
      dataIndex: 'use_time',
      render: (text, record, index) => {
        if (record.is_stream) {
          let other = getLogOther(record.other);
          return (
            <>
              <Space>
                {renderUseTime(text)}
                {renderFirstUseTime(other?.frt)}
                {renderIsStream(record.is_stream)}
              </Space>
            </>
          );
        } else {
          return (
            <>
              <Space>
                {renderUseTime(text)}
                {renderIsStream(record.is_stream)}
              </Space>
            </>
          );
        }
      },
    },
    {
      key: COLUMN_KEYS.PROMPT,
      title: t('提示'),
      dataIndex: 'prompt_tokens',
      render: (text, record, index) => {
        return (record.type === 0 || record.type === 2 || record.type === 5) ? (
          <>{<span> {text} </span>}</>
        ) : (
          <></>
        );
      },
    },
    {
      key: COLUMN_KEYS.COMPLETION,
      title: t('补全'),
      dataIndex: 'completion_tokens',
      render: (text, record, index) => {
        return parseInt(text) > 0 &&
          (record.type === 0 || record.type === 2 || record.type === 5) ? (
          <>{<span> {text} </span>}</>
        ) : (
          <></>
        );
      },
    },
    {
      key: COLUMN_KEYS.COST,
      title: t('花费'),
      dataIndex: 'quota',
      render: (text, record, index) => {
        return (record.type === 0 || record.type === 2 || record.type === 5) ? (
          <>{renderQuota(text, 6)}</>
        ) : (
          <></>
        );
      },
    },
    {
      key: COLUMN_KEYS.RETRY,
      title: t('重试'),
      dataIndex: 'retry',
      className: isAdmin() ? 'tableShow' : 'tableHiddle',
      render: (text, record, index) => {
        let content = t('渠道') + `：${record.channel}`;
        if (record.other !== '') {
          let other = JSON.parse(record.other);
          if (other === null) {
            return <></>;
          }
          if (other.admin_info !== undefined) {
            if (
              other.admin_info.use_channel !== null &&
              other.admin_info.use_channel !== undefined &&
              other.admin_info.use_channel !== ''
            ) {
              // channel id array
              let useChannel = other.admin_info.use_channel;
              let useChannelStr = useChannel.join('->');
              content = t('渠道') + `：${useChannelStr}`;
            }
          }
        }
        return isAdminUser ? <div>{content}</div> : <></>;
      },
    },
    {
      key: COLUMN_KEYS.DETAILS,
      title: t('详情'),
      dataIndex: 'content',
      render: (text, record, index) => {
        let other = getLogOther(record.other);
        if (other == null || record.type !== 2) {
          return (
            <Paragraph
              ellipsis={{
                rows: 2,
                showTooltip: {
                  type: 'popover',
                  opts: { style: { width: 240 } },
                },
              }}
              style={{ maxWidth: 240 }}
            >
              {text}
            </Paragraph>
          );
        }

        let content = other?.claude
          ? renderClaudeModelPriceSimple(
              other.model_ratio,
              other.model_price,
              other.group_ratio,
              other.cache_tokens || 0,
              other.cache_ratio || 1.0,
              other.cache_creation_tokens || 0,
              other.cache_creation_ratio || 1.0,
            )
          : renderModelPriceSimple(
              other.model_ratio,
              other.model_price,
              other.group_ratio,
              other.cache_tokens || 0,
              other.cache_ratio || 1.0,
            );
        return (
          <Paragraph
            ellipsis={{
              rows: 2,
            }}
            style={{ maxWidth: 240 }}
          >
            {content}
          </Paragraph>
        );
      },
    },
  ];

  // Update table when column visibility changes
  useEffect(() => {
    if (Object.keys(visibleColumns).length > 0) {
      // Save to localStorage
      localStorage.setItem(
        'logs-table-columns',
        JSON.stringify(visibleColumns),
      );
    }
  }, [visibleColumns]);

  // Filter columns based on visibility settings
  const getVisibleColumns = () => {
    return allColumns.filter((column) => visibleColumns[column.key]);
  };

  // Column selector modal
  const renderColumnSelector = () => {
    return (
      <Modal
        title={t('列设置')}
        visible={showColumnSelector}
        onCancel={() => setShowColumnSelector(false)}
        footer={
          <>
            <Button onClick={() => initDefaultColumns()}>{t('重置')}</Button>
            <Button onClick={() => setShowColumnSelector(false)}>
              {t('取消')}
            </Button>
            <Button type='primary' onClick={() => setShowColumnSelector(false)}>
              {t('确定')}
            </Button>
          </>
        }
      >
        <div style={{ marginBottom: 20 }}>
          <Checkbox
            checked={Object.values(visibleColumns).every((v) => v === true)}
            indeterminate={
              Object.values(visibleColumns).some((v) => v === true) &&
              !Object.values(visibleColumns).every((v) => v === true)
            }
            onChange={(e) => handleSelectAll(e.target.checked)}
          >
            {t('全选')}
          </Checkbox>
        </div>
<<<<<<< HEAD
        <div
          style={{
            display: 'flex',
            flexWrap: 'wrap',
            maxHeight: '400px',
            overflowY: 'auto',
            border: '1px solid var(--semi-color-border)',
            borderRadius: '6px',
            padding: '16px',
          }}
        >
          {allColumns.map((column) => {
            // Skip admin-only columns for non-admin users
            if (
              !isAdminUser &&
              (column.key === COLUMN_KEYS.CHANNEL ||
                column.key === COLUMN_KEYS.USERNAME ||
                column.key === COLUMN_KEYS.RETRY)
            ) {
=======
        <div style={{
          display: 'flex',
          flexWrap: 'wrap',
          maxHeight: '400px',
          overflowY: 'auto',
          border: '1px solid var(--semi-color-border)',
          borderRadius: '6px',
          padding: '16px'
        }}>
          {allColumns.map(column => {
            // Skip admin-only columns for non-admin users
            if (!isAdminUser && (column.key === COLUMN_KEYS.CHANNEL ||
              column.key === COLUMN_KEYS.USERNAME ||
              column.key === COLUMN_KEYS.RETRY)) {
>>>>>>> 97bc2b44
              return null;
            }

            return (
              <div
                key={column.key}
                style={{ width: '50%', marginBottom: 16, paddingRight: 8 }}
              >
                <Checkbox
                  checked={!!visibleColumns[column.key]}
                  onChange={(e) =>
                    handleColumnVisibilityChange(column.key, e.target.checked)
                  }
                >
                  {column.title}
                </Checkbox>
              </div>
            );
          })}
        </div>
      </Modal>
    );
  };

  const [styleState, styleDispatch] = useContext(StyleContext);
  const [logs, setLogs] = useState([]);
  const [expandData, setExpandData] = useState({});
  const [showStat, setShowStat] = useState(false);
  const [loading, setLoading] = useState(false);
  const [loadingStat, setLoadingStat] = useState(false);
  const [activePage, setActivePage] = useState(1);
  const [logCount, setLogCount] = useState(ITEMS_PER_PAGE);
  const [pageSize, setPageSize] = useState(ITEMS_PER_PAGE);
  const [logType, setLogType] = useState(0);
  const isAdminUser = isAdmin();
  let now = new Date();
  // 初始化start_timestamp为今天0点
  const [inputs, setInputs] = useState({
    username: '',
    token_name: '',
    model_name: '',
    start_timestamp: timestamp2string(getTodayStartTimestamp()),
    end_timestamp: timestamp2string(now.getTime() / 1000 + 3600),
    channel: '',
    group: '',
  });
  const {
    username,
    token_name,
    model_name,
    start_timestamp,
    end_timestamp,
    channel,
    group,
  } = inputs;

  const [stat, setStat] = useState({
    quota: 0,
    token: 0,
  });

  const handleInputChange = (value, name) => {
    setInputs((inputs) => ({ ...inputs, [name]: value }));
  };

  const getLogSelfStat = async () => {
    let localStartTimestamp = Date.parse(start_timestamp) / 1000;
    let localEndTimestamp = Date.parse(end_timestamp) / 1000;
    let url = `/api/log/self/stat?type=${logType}&token_name=${token_name}&model_name=${model_name}&start_timestamp=${localStartTimestamp}&end_timestamp=${localEndTimestamp}&group=${group}`;
    url = encodeURI(url);
    let res = await API.get(url);
    const { success, message, data } = res.data;
    if (success) {
      setStat(data);
    } else {
      showError(message);
    }
  };

  const getLogStat = async () => {
    let localStartTimestamp = Date.parse(start_timestamp) / 1000;
    let localEndTimestamp = Date.parse(end_timestamp) / 1000;
    let url = `/api/log/stat?type=${logType}&username=${username}&token_name=${token_name}&model_name=${model_name}&start_timestamp=${localStartTimestamp}&end_timestamp=${localEndTimestamp}&channel=${channel}&group=${group}`;
    url = encodeURI(url);
    let res = await API.get(url);
    const { success, message, data } = res.data;
    if (success) {
      setStat(data);
    } else {
      showError(message);
    }
  };

  const handleEyeClick = async () => {
    if (loadingStat) {
      return;
    }
    setLoadingStat(true);
    if (isAdminUser) {
      await getLogStat();
    } else {
      await getLogSelfStat();
    }
    setShowStat(true);
    setLoadingStat(false);
  };

  const showUserInfo = async (userId) => {
    if (!isAdminUser) {
      return;
    }
    const res = await API.get(`/api/user/${userId}`);
    const { success, message, data } = res.data;
    if (success) {
      Modal.info({
        title: t('用户信息'),
        content: (
          <div style={{ padding: 12 }}>
            <p>
              {t('用户名')}: {data.username}
            </p>
            <p>
              {t('余额')}: {renderQuota(data.quota)}
            </p>
            <p>
              {t('已用额度')}：{renderQuota(data.used_quota)}
            </p>
            <p>
              {t('请求次数')}：{renderNumber(data.request_count)}
            </p>
          </div>
        ),
        centered: true,
      });
    } else {
      showError(message);
    }
  };

  const setLogsFormat = (logs) => {
    let expandDatesLocal = {};
    for (let i = 0; i < logs.length; i++) {
      logs[i].timestamp2string = timestamp2string(logs[i].created_at);
      logs[i].key = logs[i].id;
      let other = getLogOther(logs[i].other);
      let expandDataLocal = [];
      if (isAdmin()) {
        // let content = '渠道：' + logs[i].channel;
        // if (other.admin_info !== undefined) {
        //   if (
        //     other.admin_info.use_channel !== null &&
        //     other.admin_info.use_channel !== undefined &&
        //     other.admin_info.use_channel !== ''
        //   ) {
        //     // channel id array
        //     let useChannel = other.admin_info.use_channel;
        //     let useChannelStr = useChannel.join('->');
        //     content = `渠道：${useChannelStr}`;
        //   }
        // }
        // expandDataLocal.push({
        //   key: '渠道重试',
        //   value: content,
        // })
      }
      if (isAdminUser && (logs[i].type === 0 || logs[i].type === 2)) {
        expandDataLocal.push({
          key: t('渠道信息'),
          value: `${logs[i].channel} - ${logs[i].channel_name || '[未知]'}`,
        });
      }
      if (other?.ws || other?.audio) {
        expandDataLocal.push({
          key: t('语音输入'),
          value: other.audio_input,
        });
        expandDataLocal.push({
          key: t('语音输出'),
          value: other.audio_output,
        });
        expandDataLocal.push({
          key: t('文字输入'),
          value: other.text_input,
        });
        expandDataLocal.push({
          key: t('文字输出'),
          value: other.text_output,
        });
      }
      if (other?.cache_tokens > 0) {
        expandDataLocal.push({
          key: t('缓存 Tokens'),
          value: other.cache_tokens,
        });
      }
      if (other?.cache_creation_tokens > 0) {
        expandDataLocal.push({
          key: t('缓存创建 Tokens'),
          value: other.cache_creation_tokens,
        });
      }
      if (logs[i].type === 2) {
        expandDataLocal.push({
          key: t('日志详情'),
          value: other?.claude
            ? renderClaudeLogContent(
                other?.model_ratio,
                other.completion_ratio,
                other.model_price,
                other.group_ratio,
                other.cache_ratio || 1.0,
                other.cache_creation_ratio || 1.0,
              )
            : renderLogContent(
                other?.model_ratio,
                other.completion_ratio,
                other.model_price,
                other.group_ratio,
                other?.user_group_ratio,
              ),
        });
      }
      if (logs[i].type === 2) {
        let modelMapped =
          other?.is_model_mapped &&
          other?.upstream_model_name &&
          other?.upstream_model_name !== '';
        if (modelMapped) {
          expandDataLocal.push({
            key: t('请求并计费模型'),
            value: logs[i].model_name,
          });
          expandDataLocal.push({
            key: t('实际模型'),
            value: other.upstream_model_name,
          });
        }
        let content = '';
        if (other?.ws || other?.audio) {
          content = renderAudioModelPrice(
            other?.text_input,
            other?.text_output,
            other?.model_ratio,
            other?.model_price,
            other?.completion_ratio,
            other?.audio_input,
            other?.audio_output,
            other?.audio_ratio,
            other?.audio_completion_ratio,
            other?.group_ratio,
            other?.cache_tokens || 0,
            other?.cache_ratio || 1.0,
          );
        } else if (other?.claude) {
          content = renderClaudeModelPrice(
            logs[i].prompt_tokens,
            logs[i].completion_tokens,
            other.model_ratio,
            other.model_price,
            other.completion_ratio,
            other.group_ratio,
            other.cache_tokens || 0,
            other.cache_ratio || 1.0,
            other.cache_creation_tokens || 0,
            other.cache_creation_ratio || 1.0,
          );
        } else {
          content = renderModelPrice(
            logs[i].prompt_tokens,
            logs[i].completion_tokens,
            other?.model_ratio,
            other?.model_price,
            other?.completion_ratio,
            other?.group_ratio,
            other?.cache_tokens || 0,
            other?.cache_ratio || 1.0,
          other?.image || false,
              other?.image_ratio || 0,
              other?.image_output || 0,);
        }
        expandDataLocal.push({
          key: t('计费过程'),
          value: content,
        });
        if (other?.reasoning_effort) {
          expandDataLocal.push({
            key: t('Reasoning Effort'),
            value: other.reasoning_effort,
          });
        }
      }
      expandDatesLocal[logs[i].key] = expandDataLocal;
    }

    setExpandData(expandDatesLocal);
    setLogs(logs);
  };

  const loadLogs = async (startIdx, pageSize, logType = 0) => {
    setLoading(true);

    let url = '';
    let localStartTimestamp = Date.parse(start_timestamp) / 1000;
    let localEndTimestamp = Date.parse(end_timestamp) / 1000;
    if (isAdminUser) {
      url = `/api/log/?p=${startIdx}&page_size=${pageSize}&type=${logType}&username=${username}&token_name=${token_name}&model_name=${model_name}&start_timestamp=${localStartTimestamp}&end_timestamp=${localEndTimestamp}&channel=${channel}&group=${group}`;
    } else {
      url = `/api/log/self/?p=${startIdx}&page_size=${pageSize}&type=${logType}&token_name=${token_name}&model_name=${model_name}&start_timestamp=${localStartTimestamp}&end_timestamp=${localEndTimestamp}&group=${group}`;
    }
    url = encodeURI(url);
    const res = await API.get(url);
    const { success, message, data } = res.data;
    if (success) {
      const newPageData = data.items;
      setActivePage(data.page);
      setPageSize(data.page_size);
      setLogCount(data.total);

      setLogsFormat(newPageData);
    } else {
      showError(message);
    }
    setLoading(false);
  };

  const handlePageChange = (page) => {
    setActivePage(page);
    loadLogs(page, pageSize, logType).then((r) => { });
  };

  const handlePageSizeChange = async (size) => {
    localStorage.setItem('page-size', size + '');
    setPageSize(size);
    setActivePage(1);
    loadLogs(activePage, size)
      .then()
      .catch((reason) => {
        showError(reason);
      });
  };

  const refresh = async () => {
    setActivePage(1);
    handleEyeClick();
    await loadLogs(activePage, pageSize, logType);
  };

  const copyText = async (e, text) => {
    e.stopPropagation();
    if (await copy(text)) {
      showSuccess('已复制：' + text);
    } else {
      Modal.error({ title: t('无法复制到剪贴板，请手动复制'), content: text });
    }
  };

  useEffect(() => {
    const localPageSize =
      parseInt(localStorage.getItem('page-size')) || ITEMS_PER_PAGE;
    setPageSize(localPageSize);
    loadLogs(activePage, localPageSize)
      .then()
      .catch((reason) => {
        showError(reason);
      });
    handleEyeClick();
  }, []);

  const expandRowRender = (record, index) => {
    return <Descriptions data={expandData[record.key]} />;
  };

  return (
    <>
      {renderColumnSelector()}
      <Layout>
        <Header>
          <Spin spinning={loadingStat}>
            <Space>
<<<<<<< HEAD
              <Tag
                color='blue'
                size='large'
                style={{
                  padding: 15,
                  borderRadius: '8px',
                  fontWeight: 500,
                  boxShadow: '0 2px 8px rgba(0, 0, 0, 0.1)',
                }}
              >
                {t('消耗额度')}: {renderQuota(stat.quota)}
              </Tag>
              <Tag
                color='pink'
                size='large'
                style={{
                  padding: 15,
                  borderRadius: '8px',
                  fontWeight: 500,
                  boxShadow: '0 2px 8px rgba(0, 0, 0, 0.1)',
                }}
              >
                RPM: {stat.rpm}
              </Tag>
              <Tag
                color='white'
                size='large'
                style={{
                  padding: 15,
                  border: 'none',
                  boxShadow: '0 2px 8px rgba(0, 0, 0, 0.1)',
                  borderRadius: '8px',
                  fontWeight: 500,
                }}
              >
=======
              <Tag color='blue' size='large' style={{
                padding: 15,
                borderRadius: '8px',
                fontWeight: 500,
                boxShadow: '0 2px 8px rgba(0, 0, 0, 0.1)'
              }}>
                {t('消耗额度')}: {renderQuota(stat.quota)}
              </Tag>
              <Tag color='pink' size='large' style={{
                padding: 15,
                borderRadius: '8px',
                fontWeight: 500,
                boxShadow: '0 2px 8px rgba(0, 0, 0, 0.1)'
              }}>
                RPM: {stat.rpm}
              </Tag>
              <Tag color='white' size='large' style={{
                padding: 15,
                border: 'none',
                boxShadow: '0 2px 8px rgba(0, 0, 0, 0.1)',
                borderRadius: '8px',
                fontWeight: 500,
              }}>
>>>>>>> 97bc2b44
                TPM: {stat.tpm}
              </Tag>
            </Space>
          </Spin>
        </Header>
        <Form layout='horizontal' style={{ marginTop: 10 }}>
          <>
            <Form.Section>
              <div style={{ marginBottom: 10 }}>
<<<<<<< HEAD
                {styleState.isMobile ? (
                  <div>
=======
                {
                  styleState.isMobile ? (
                    <div>
                      <Form.DatePicker
                        field='start_timestamp'
                        label={t('起始时间')}
                        style={{ width: 272 }}
                        initValue={start_timestamp}
                        type='dateTime'
                        onChange={(value) => {
                          console.log(value);
                          handleInputChange(value, 'start_timestamp')
                        }}
                      />
                      <Form.DatePicker
                        field='end_timestamp'
                        fluid
                        label={t('结束时间')}
                        style={{ width: 272 }}
                        initValue={end_timestamp}
                        type='dateTime'
                        onChange={(value) => handleInputChange(value, 'end_timestamp')}
                      />
                    </div>
                  ) : (
>>>>>>> 97bc2b44
                    <Form.DatePicker
                      field='start_timestamp'
                      label={t('起始时间')}
                      style={{ width: 272 }}
                      initValue={start_timestamp}
                      type='dateTime'
                      onChange={(value) => {
                        console.log(value);
                        handleInputChange(value, 'start_timestamp');
                      }}
                    />
                    <Form.DatePicker
                      field='end_timestamp'
                      fluid
                      label={t('结束时间')}
                      style={{ width: 272 }}
                      initValue={end_timestamp}
                      type='dateTime'
                      onChange={(value) =>
                        handleInputChange(value, 'end_timestamp')
                      }
                    />
                  </div>
                ) : (
                  <Form.DatePicker
                    field='range_timestamp'
                    label={t('时间范围')}
                    initValue={[start_timestamp, end_timestamp]}
                    type='dateTimeRange'
                    name='range_timestamp'
                    onChange={(value) => {
                      if (Array.isArray(value) && value.length === 2) {
                        handleInputChange(value[0], 'start_timestamp');
                        handleInputChange(value[1], 'end_timestamp');
                      }
                    }}
                  />
                )}
              </div>
            </Form.Section>
            <Form.Input
              field='token_name'
              label={t('令牌名称')}
              value={token_name}
              placeholder={t('可选值')}
              name='token_name'
              onChange={(value) => handleInputChange(value, 'token_name')}
            />
            <Form.Input
              field='model_name'
              label={t('模型名称')}
              value={model_name}
              placeholder={t('可选值')}
              name='model_name'
              onChange={(value) => handleInputChange(value, 'model_name')}
            />
            <Form.Input
              field='group'
              label={t('分组')}
              value={group}
              placeholder={t('可选值')}
              name='group'
              onChange={(value) => handleInputChange(value, 'group')}
            />
            {isAdminUser && (
              <>
                <Form.Input
                  field='channel'
                  label={t('渠道 ID')}
                  value={channel}
                  placeholder={t('可选值')}
                  name='channel'
                  onChange={(value) => handleInputChange(value, 'channel')}
                />
                <Form.Input
                  field='username'
                  label={t('用户名称')}
                  value={username}
                  placeholder={t('可选值')}
                  name='username'
                  onChange={(value) => handleInputChange(value, 'username')}
                />
              </>
            )}
            <Button
              label={t('查询')}
              type='primary'
              htmlType='submit'
              className='btn-margin-right'
              onClick={refresh}
              loading={loading}
              style={{ marginTop: 24 }}
            >
              {t('查询')}
            </Button>
            <Form.Section></Form.Section>
          </>
        </Form>
        <div style={{ marginTop: 10 }}>
          <Select
            defaultValue='0'
            style={{ width: 120 }}
            onChange={(value) => {
              setLogType(parseInt(value));
              loadLogs(0, pageSize, parseInt(value));
            }}
          >
            <Select.Option value='0'>{t('全部')}</Select.Option>
            <Select.Option value='1'>{t('充值')}</Select.Option>
            <Select.Option value='2'>{t('消费')}</Select.Option>
            <Select.Option value='3'>{t('管理')}</Select.Option>
            <Select.Option value='4'>{t('系统')}</Select.Option>
            <Select.Option value='5'>{t('错误')}</Select.Option>
          </Select>
          <Button
            theme='light'
            type='tertiary'
            icon={<IconSetting />}
            onClick={() => setShowColumnSelector(true)}
            style={{ marginLeft: 8 }}
          >
            {t('列设置')}
          </Button>
        </div>
        <Table
          style={{ marginTop: 5 }}
          columns={getVisibleColumns()}
          expandedRowRender={expandRowRender}
          expandRowByClick={true}
          dataSource={logs}
          rowKey='key'
          pagination={{
            formatPageText: (page) =>
              t('第 {{start}} - {{end}} 条，共 {{total}} 条', {
                start: page.currentStart,
                end: page.currentEnd,
                total: logCount,
              }),
            currentPage: activePage,
            pageSize: pageSize,
            total: logCount,
            pageSizeOpts: [10, 20, 50, 100],
            showSizeChanger: true,
            onPageSizeChange: (size) => {
              handlePageSizeChange(size);
            },
            onPageChange: handlePageChange,
          }}
        />
      </Layout>
    </>
  );
};

export default LogsTable;<|MERGE_RESOLUTION|>--- conflicted
+++ resolved
@@ -98,25 +98,23 @@
           </Tag>
         );
       case 4:
-<<<<<<< HEAD
         return (
           <Tag color='purple' size='large'>
             {t('系统')}
           </Tag>
         );
+      case 5:
+        return (
+          <Tag color='red' size='large'>
+            {t('错误')}
+          </Tag>
+        );
       default:
         return (
-          <Tag color='black' size='large'>
+          <Tag color='grey' size='large'>
             {t('未知')}
           </Tag>
         );
-=======
-        return <Tag color='purple' size='large'>{t('系统')}</Tag>;
-      case 5:
-        return <Tag color='red' size='large'>{t('错误')}</Tag>;
-      default:
-        return <Tag color='grey' size='large'>{t('未知')}</Tag>;
->>>>>>> 97bc2b44
     }
   }
 
@@ -196,7 +194,6 @@
       other?.upstream_model_name &&
       other?.upstream_model_name !== '';
     if (!modelMapped) {
-<<<<<<< HEAD
       return (
         <Tag
           color={stringToColor(record.model_name)}
@@ -209,22 +206,10 @@
           {record.model_name}{' '}
         </Tag>
       );
-=======
-      return <Tag
-        color={stringToColor(record.model_name)}
-        size='large'
-        onClick={(event) => {
-          copyText(event, record.model_name).then(r => { });
-        }}
-      >
-        {' '}{record.model_name}{' '}
-      </Tag>;
->>>>>>> 97bc2b44
     } else {
       return (
         <>
           <Space vertical align={'start'}>
-<<<<<<< HEAD
             <Popover
               content={
                 <div style={{ padding: 10 }}>
@@ -253,37 +238,10 @@
                 </div>
               }
             >
-=======
-            <Popover content={
-              <div style={{ padding: 10 }}>
-                <Space vertical align={'start'}>
-                  <Tag
-                    color={stringToColor(record.model_name)}
-                    size='large'
-                    onClick={(event) => {
-                      copyText(event, record.model_name).then(r => { });
-                    }}
-                  >
-                    {t('请求并计费模型')}{' '}{record.model_name}{' '}
-                  </Tag>
-                  <Tag
-                    color={stringToColor(other.upstream_model_name)}
-                    size='large'
-                    onClick={(event) => {
-                      copyText(event, other.upstream_model_name).then(r => { });
-                    }}
-                  >
-                    {t('实际模型')}{' '}{other.upstream_model_name}{' '}
-                  </Tag>
-                </Space>
-              </div>
-            }>
->>>>>>> 97bc2b44
               <Tag
                 color={stringToColor(record.model_name)}
                 size='large'
                 onClick={(event) => {
-<<<<<<< HEAD
                   copyText(event, record.model_name).then((r) => {});
                 }}
                 suffixIcon={
@@ -291,11 +249,6 @@
                     style={{ width: '0.8em', height: '0.8em', opacity: 0.6 }}
                   />
                 }
-=======
-                  copyText(event, record.model_name).then(r => { });
-                }}
-                suffixIcon={<IconRefresh style={{ width: '0.8em', height: '0.8em', opacity: 0.6 }} />}
->>>>>>> 97bc2b44
               >
                 {' '}
                 {record.model_name}{' '}
@@ -395,11 +348,7 @@
     const allKeys = Object.keys(COLUMN_KEYS).map((key) => COLUMN_KEYS[key]);
     const updatedColumns = {};
 
-<<<<<<< HEAD
     allKeys.forEach((key) => {
-=======
-    allKeys.forEach(key => {
->>>>>>> 97bc2b44
       // For admin-only columns, only enable them if user is admin
       if (
         (key === COLUMN_KEYS.CHANNEL ||
@@ -430,7 +379,7 @@
       className: isAdmin() ? 'tableShow' : 'tableHiddle',
       render: (text, record, index) => {
         return isAdminUser ? (
-          (record.type === 0 || record.type === 2 || record.type === 5) ? (
+          record.type === 0 || record.type === 2 || record.type === 5 ? (
             <div>
               {
                 <Tooltip content={record.channel_name || '[未知]'}>
@@ -483,7 +432,7 @@
       title: t('令牌'),
       dataIndex: 'token_name',
       render: (text, record, index) => {
-        return (record.type === 0 || record.type === 2 || record.type === 5) ? (
+        return record.type === 0 || record.type === 2 || record.type === 5 ? (
           <div>
             <Tag
               color='grey'
@@ -507,46 +456,24 @@
       title: t('分组'),
       dataIndex: 'group',
       render: (text, record, index) => {
-<<<<<<< HEAD
-        if (record.type === 0 || record.type === 2) {
+        if (record.type === 0 || record.type === 2 || record.type === 5) {
           if (record.group) {
             return <>{renderGroup(record.group)}</>;
-=======
-        if (record.type === 0 || record.type === 2 || record.type === 5) {
-          if (record.group) {
-            return (
-              <>
-                {renderGroup(record.group)}
-              </>
-            );
->>>>>>> 97bc2b44
           } else {
             let other = null;
             try {
               other = JSON.parse(record.other);
             } catch (e) {
-<<<<<<< HEAD
               console.error(
                 `Failed to parse record.other: "${record.other}".`,
                 e,
               );
-=======
-              console.error(`Failed to parse record.other: "${record.other}".`, e);
->>>>>>> 97bc2b44
             }
             if (other === null) {
               return <></>;
             }
             if (other.group !== undefined) {
-<<<<<<< HEAD
               return <>{renderGroup(other.group)}</>;
-=======
-              return (
-                <>
-                  {renderGroup(other.group)}
-                </>
-              );
->>>>>>> 97bc2b44
             } else {
               return <></>;
             }
@@ -569,7 +496,7 @@
       title: t('模型'),
       dataIndex: 'model_name',
       render: (text, record, index) => {
-        return (record.type === 0 || record.type === 2 || record.type === 5) ? (
+        return record.type === 0 || record.type === 2 || record.type === 5 ? (
           <>{renderModelName(record)}</>
         ) : (
           <></>
@@ -609,7 +536,7 @@
       title: t('提示'),
       dataIndex: 'prompt_tokens',
       render: (text, record, index) => {
-        return (record.type === 0 || record.type === 2 || record.type === 5) ? (
+        return record.type === 0 || record.type === 2 || record.type === 5 ? (
           <>{<span> {text} </span>}</>
         ) : (
           <></>
@@ -634,7 +561,7 @@
       title: t('花费'),
       dataIndex: 'quota',
       render: (text, record, index) => {
-        return (record.type === 0 || record.type === 2 || record.type === 5) ? (
+        return record.type === 0 || record.type === 2 || record.type === 5 ? (
           <>{renderQuota(text, 6)}</>
         ) : (
           <></>
@@ -770,7 +697,6 @@
             {t('全选')}
           </Checkbox>
         </div>
-<<<<<<< HEAD
         <div
           style={{
             display: 'flex',
@@ -790,22 +716,6 @@
                 column.key === COLUMN_KEYS.USERNAME ||
                 column.key === COLUMN_KEYS.RETRY)
             ) {
-=======
-        <div style={{
-          display: 'flex',
-          flexWrap: 'wrap',
-          maxHeight: '400px',
-          overflowY: 'auto',
-          border: '1px solid var(--semi-color-border)',
-          borderRadius: '6px',
-          padding: '16px'
-        }}>
-          {allColumns.map(column => {
-            // Skip admin-only columns for non-admin users
-            if (!isAdminUser && (column.key === COLUMN_KEYS.CHANNEL ||
-              column.key === COLUMN_KEYS.USERNAME ||
-              column.key === COLUMN_KEYS.RETRY)) {
->>>>>>> 97bc2b44
               return null;
             }
 
@@ -1082,9 +992,10 @@
             other?.group_ratio,
             other?.cache_tokens || 0,
             other?.cache_ratio || 1.0,
-          other?.image || false,
-              other?.image_ratio || 0,
-              other?.image_output || 0,);
+            other?.image || false,
+            other?.image_ratio || 0,
+            other?.image_output || 0,
+          );
         }
         expandDataLocal.push({
           key: t('计费过程'),
@@ -1133,7 +1044,7 @@
 
   const handlePageChange = (page) => {
     setActivePage(page);
-    loadLogs(page, pageSize, logType).then((r) => { });
+    loadLogs(page, pageSize, logType).then((r) => {});
   };
 
   const handlePageSizeChange = async (size) => {
@@ -1185,7 +1096,6 @@
         <Header>
           <Spin spinning={loadingStat}>
             <Space>
-<<<<<<< HEAD
               <Tag
                 color='blue'
                 size='large'
@@ -1221,31 +1131,6 @@
                   fontWeight: 500,
                 }}
               >
-=======
-              <Tag color='blue' size='large' style={{
-                padding: 15,
-                borderRadius: '8px',
-                fontWeight: 500,
-                boxShadow: '0 2px 8px rgba(0, 0, 0, 0.1)'
-              }}>
-                {t('消耗额度')}: {renderQuota(stat.quota)}
-              </Tag>
-              <Tag color='pink' size='large' style={{
-                padding: 15,
-                borderRadius: '8px',
-                fontWeight: 500,
-                boxShadow: '0 2px 8px rgba(0, 0, 0, 0.1)'
-              }}>
-                RPM: {stat.rpm}
-              </Tag>
-              <Tag color='white' size='large' style={{
-                padding: 15,
-                border: 'none',
-                boxShadow: '0 2px 8px rgba(0, 0, 0, 0.1)',
-                borderRadius: '8px',
-                fontWeight: 500,
-              }}>
->>>>>>> 97bc2b44
                 TPM: {stat.tpm}
               </Tag>
             </Space>
@@ -1255,36 +1140,8 @@
           <>
             <Form.Section>
               <div style={{ marginBottom: 10 }}>
-<<<<<<< HEAD
                 {styleState.isMobile ? (
                   <div>
-=======
-                {
-                  styleState.isMobile ? (
-                    <div>
-                      <Form.DatePicker
-                        field='start_timestamp'
-                        label={t('起始时间')}
-                        style={{ width: 272 }}
-                        initValue={start_timestamp}
-                        type='dateTime'
-                        onChange={(value) => {
-                          console.log(value);
-                          handleInputChange(value, 'start_timestamp')
-                        }}
-                      />
-                      <Form.DatePicker
-                        field='end_timestamp'
-                        fluid
-                        label={t('结束时间')}
-                        style={{ width: 272 }}
-                        initValue={end_timestamp}
-                        type='dateTime'
-                        onChange={(value) => handleInputChange(value, 'end_timestamp')}
-                      />
-                    </div>
-                  ) : (
->>>>>>> 97bc2b44
                     <Form.DatePicker
                       field='start_timestamp'
                       label={t('起始时间')}
